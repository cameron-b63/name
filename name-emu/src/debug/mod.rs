--- conflicted
+++ resolved
@@ -1,6 +1,2 @@
 pub mod debug_utils;
-<<<<<<< HEAD
-pub mod debugger_methods;
-=======
-pub mod debugger_functions;
->>>>>>> e05783ed
+pub mod debugger_methods;