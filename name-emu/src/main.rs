--- conflicted
+++ resolved
@@ -17,14 +17,10 @@
 mod exception;
 use exception::{ExecutionErrors, exception_pretty_print, ExecutionEvents};
 
-<<<<<<< HEAD
 mod lineinfo;
 use lineinfo::{/*LineInfo, */lineinfo_import}; // LineInfo  unused
 
 mod syscall;
-=======
-use name_const::lineinfo::{/*LineInfo, */lineinfo_import}; // Resolved unused import warning for now
->>>>>>> ffa36e70
 
 use base64::{Engine as _, engine::general_purpose};
 use std::env;
@@ -37,11 +33,7 @@
 #[derive(Error, Debug)]
 enum MyAdapterError {
   /*
-<<<<<<< HEAD
-  // This is not used anywhere yet.
-=======
   // Commenting out dead code
->>>>>>> ffa36e70
   #[error("Unhandled command")]
   UnhandledCommandError,
   */
