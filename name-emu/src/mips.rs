--- conflicted
+++ resolved
@@ -64,13 +64,8 @@
 #[derive(Debug)]
 pub(crate) struct Mips {
     pub regs: [u32; 32],
-<<<<<<< HEAD
-    /*
-    Dead as of now
-=======
     // Note that these register sets have yet to be implemented.
     /*
->>>>>>> ffa36e70
     pub floats: [f32; 32],
     pub mult_hi: u32,
     pub mult_lo: u32,
@@ -103,22 +98,13 @@
     fn default() -> Self {
         Self {
             regs: [0; 32],
-<<<<<<< HEAD
-            /*
-            // Like I said, dead
-=======
             // This is also dead code for right now
             /*
->>>>>>> ffa36e70
             floats: [0f32; 32],
             mult_hi: 0,
             mult_lo: 0,
             */
-<<<<<<< HEAD
-            pc: 0,
-=======
             pc: DOT_TEXT_START_ADDRESS as usize,
->>>>>>> ffa36e70
             branch_delay_target: 0,
             branch_delay_status: BranchDelays::NotActive,
             memories: vec![],
