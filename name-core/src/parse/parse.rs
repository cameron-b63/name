--- conflicted
+++ resolved
@@ -25,9 +25,9 @@
 
     //Macros
     //Arguments of name and arguments
-    MacroDefintion(String, Vec<Ast>, Vec<Ast>),
+    MacroDefintion(String, Vec<Ast<'a>>, Vec<Ast<'a>>),
     // macro identifier and arguments to call macro with
-    MacroCall(String, Vec<Ast>),
+    MacroCall(String, Vec<Ast<'a>>),
     MacroArg(String),
 
     // constructs
@@ -104,11 +104,7 @@
 pub struct Parser<'a> {
     tokens: Vec<Token<'a>>,
     pos: usize,
-<<<<<<< HEAD
-    //interior mutability pattern
-=======
     src: &'a str,
->>>>>>> 149449c3
 }
 
 impl<'a> Parser<'a> {
@@ -423,14 +419,14 @@
         Ok(args)
     }
 
-<<<<<<< HEAD
-    pub fn parse_macro_arg(&mut self) -> ParseResult<'a, Ast> {
+    pub fn parse_macro_arg(&mut self) -> ParseResult<'a, Ast<'a>> {
+        let pos = self.pos;
         self.try_advance_if(TokenKind::Percent)?;
         let ident = self.parse_ident()?;
-        Ok(Ast::MacroArg(ident))
-    }
-
-    pub fn parse_macro_args(&mut self) -> ParseResult<'a, Vec<Ast>> {
+        Ok(self.ast(pos, AstKind::MacroArg(ident)))
+    }
+
+    pub fn parse_macro_args(&mut self) -> ParseResult<'a, Vec<Ast<'a>>> {
         let mut args = Vec::new();
 
         if self.peek_is_kind(TokenKind::Newline) {
@@ -446,7 +442,7 @@
         Ok(args)
     }
 
-    pub fn parse_macro_defintion(&mut self) -> ParseResult<'a, Ast> {
+    pub fn parse_macro_defintion(&mut self) -> ParseResult<'a, AstKind<'a>> {
         let ident = self.parse_ident()?;
         let args = self.parse_macro_args()?;
 
@@ -456,51 +452,54 @@
             body.push(self.parse_root_element()?);
         }
 
-        Ok(Ast::MacroDefintion(ident, args, body))
-    }
-
-    pub fn parse_macro_call(&mut self) -> ParseResult<'a, Ast> {
+        Ok(AstKind::MacroDefintion(ident, args, body))
+    }
+
+    pub fn parse_macro_call(&mut self) -> ParseResult<'a, Ast<'a>> {
+        let pos = self.pos;
         let ident = self.parse_ident()?;
         self.try_advance_if(TokenKind::LParen)?;
         let args = self.parse_macro_args()?;
         self.try_advance_if(TokenKind::RParen)?;
-        Ok(Ast::MacroCall(ident, args))
-    }
-
-    pub fn parse_root_element(&mut self) -> ParseResult<'a, Ast> {
+        Ok(self.ast(pos, AstKind::MacroCall(ident, args)))
+    }
+
+    pub fn parse_root_element(&mut self) -> ParseResult<'a, Ast<'a>> {
+        let pos = self.pos;
         let tok = self.try_peek()?;
-
         match tok.kind {
             TokenKind::Directive => self.parse_directive(),
             TokenKind::Ident => self.parse_ident().and_then(|sym| {
                 // if it's a label declaration
                 if self.next_if(TokenKind::Colon).is_some() {
-                    Ok(Ast::Label(sym))
+                    let label = AstKind::Label(sym);
+                    Ok(self.ast(pos, label))
 
                 // if it's an instruction
                 } else {
                     let args = self.parse_args()?;
-                    Ok(Ast::Instruction(sym, args))
+                    let instr = AstKind::Instruction(sym, args);
+                    Ok(self.ast(pos, instr))
                 }
             }),
             _ => {
                 // TODO add more info to error
                 let src_span = tok.src_span.clone();
                 self.advance();
-                Err(ParseError::unexpected_token(src_span))
-            }
-        }
-    }
-    pub fn parse(&mut self) -> (Vec<ParseError<'a>>, Ast) {
-=======
+                Err(Span {
+                    kind: ErrorKind::UnexpectedToken,
+                    src_span,
+                })
+            }
+        }
+    }
+
     pub fn parse(&mut self) -> (Vec<ParseError<'a>>, Vec<Ast<'a>>) {
->>>>>>> 149449c3
         // root units of our ast, directives, instructions and labels
         let mut entries = Vec::new();
         let mut errs = Vec::new();
 
         while let Some(tok) = self.peek() {
-<<<<<<< HEAD
             if tok.is_kind(TokenKind::Newline) {
                 self.advance();
                 continue;
@@ -511,46 +510,8 @@
                     Ok(ast) => entries.push(ast),
                     Err(err) => errs.push(err),
                 }
-=======
-            let pos = self.pos;
-            let res = match tok.kind {
-                TokenKind::Directive => self.parse_directive(),
-                TokenKind::Ident => self.parse_ident().and_then(|sym| {
-                    // if it's a label declaration
-                    if self.next_if(TokenKind::Colon).is_some() {
-                        let label = AstKind::Label(sym);
-                        Ok(self.ast(pos, label))
-
-                    // if it's an instruction
-                    } else {
-                        let args = self.parse_args()?;
-                        let instr = AstKind::Instruction(sym, args);
-                        Ok(self.ast(pos, instr))
-                    }
-                }),
-                TokenKind::Newline => {
-                    self.advance();
-                    continue;
-                }
-                _ => {
-                    // TODO add more info to error
-                    let src_span = tok.src_span.clone();
-                    self.advance();
-                    Err(Span {
-                        kind: ErrorKind::UnexpectedToken,
-                        src_span,
-                    })
-                }
-            };
-
-            // add the result to our vectors
-            match res {
-                Ok(ast) => entries.push(ast),
-                Err(err) => errs.push(err),
->>>>>>> 149449c3
-            }
-        }
-
+            }
+        }
         (errs, entries)
     }
 }