--- conflicted
+++ resolved
@@ -252,17 +252,11 @@
     pub fn parse_float(&mut self) -> ParseResult<f32> {
         let is_minus = self.cursor.next_if(TokenKind::Minus).is_some();
         let tok = self.try_next()?;
-<<<<<<< HEAD
-        let mut num = match tok.token.kind {
-            TokenKind::Float => {
-                &tok.src.parse::<f32>().map_err(|e| Span {
-=======
         let src = self.session.get_src_str(&tok.src_span);
 
         let num = match tok.kind {
             TokenKind::Float => {
-                &src.parse::<f64>().map_err(|e| Span {
->>>>>>> 521040a9
+                &src.parse::<f32>().map_err(|e| Span {
                     kind: ErrorKind::InvalidFloat(e),
                     src_span: tok.src_span.clone(),
                 })?
