/// These are the key structs on which NAME operates along with their associated implementations.
/// It's gonna be quite a few definitions, so buckle up.
use std::{
    fmt,
    io::{/*self,*/ stdin, stdout, Stdin, Stdout, Write},
};

use crate::{
    constants::{
        MIPS_ADDRESS_ALIGNMENT, MIPS_DATA_START_ADDR, MIPS_HEAP_START_ADDR, MIPS_STACK_END_ADDR,
        MIPS_TEXT_START_ADDR,
    },
<<<<<<< HEAD
    debug::{debug_utils::*, debugger_methods::* /* implementations::* */},
=======
    exception::constants::EXCEPTION_BEING_HANDLED,
>>>>>>> f1b84a32
    syscalls::*,
};

/// Symbol is used for assembly -> ELF and ELF -> ProgramState construction.
/// Its definition is provided in the ELF TIS: https://refspecs.linuxfoundation.org/elf/elf.pdf
#[derive(Debug)]
pub struct Symbol {
    pub symbol_type: u8,
    pub identifier: String,
    pub value: u32,
    pub size: u32,
    pub visibility: Visibility,
    pub section: Section,
}

/// The processor holds the general-purpose registers along with $sp, $gp, etc.
#[derive(Debug)]
pub struct Processor {
    pub pc: u32,
    pub general_purpose_registers: [u32; 32],
}

impl Default for Processor {
    fn default() -> Self {
        Self {
            pc: MIPS_TEXT_START_ADDR,
            general_purpose_registers: [0u32; 32],
        }
    }
}

impl Processor {
    pub fn new(entry: u32) -> Self {
        Processor {
            pc: entry,
            general_purpose_registers: [0; 32],
        }
    }
}

/// Coprocessor 0 is for communication with the OS. Look in name-core/exception for more.
#[derive(Debug, Default)]
pub struct Coprocessor0 {
    pub registers: [u32; 32],
    pub debug_mode: bool, // TODO: implement EJTAG
}

// TODO: Fill any default values for cp0 fields
impl Coprocessor0 {
    pub fn new() -> Self {
        Coprocessor0 { registers: [0; 32] }
    }
}

/// Memory is a conglomerate of program text, program data, the heap, the stack, and other segments.
/// There exist predefined offsets for each of these segments in 32-bit MIPS:
///  - reserved space from 0x00000000 to 0x3fffffff;
///  - section .text begins at 0x40000000 in memory;
///  - section .data begins at 0x10010000 in memory;
///  - heap begins at 0x10040000 in memory;
///  - stack begins at 0x7ffffe00 in memory (and grows downward);
///  - kernel data begins at 0x90000000 in memory;
///  - mem-mapped I/O begins at 0xffff0000 in memory.
/// The Memory struct relies on address translation for proper use. Each segment is represented as a Vec<u8>.
#[derive(Debug)]
pub struct Memory {
    pub text: Vec<u8>,
    pub data: Vec<u8>,
    pub heap: Vec<u8>,
    pub stack: Vec<u8>,
    // These fields may be used later:
    // pub kernel: Vec<u8>,
    // pub mmio: Vec<u8>,
}

/// Error type for reading from memory / address translation
#[derive(Debug)]
pub enum MemoryError {
    TextTranslationError,
    DataTranslationError,
    HeapTranslationError,
    StackTranslationError,
    ReservedSpaceReferenced,
}

/// Pretty print for said errors
impl fmt::Display for MemoryError {
    fn fmt(&self, f: &mut fmt::Formatter<'_>) -> fmt::Result {
        match self {
            MemoryError::TextTranslationError => write!(f, "Address translation error occurred: Detected an address in .text"),
            MemoryError::DataTranslationError => write!(f, "Address translation error occurred: Detected an address in .data"),
            MemoryError::HeapTranslationError => write!(f, "Address translation error occurred: Detected a heap address"),
            MemoryError::StackTranslationError => write!(f, "Address translation error occurred: Detected a stack address (did you decrement $sp?)"),
            MemoryError::ReservedSpaceReferenced => write!(f, "Attempted to reference reserved space; read not permitted"),
        }
    }
}

/// Default constructor just creates empty segments.
impl Default for Memory {
    fn default() -> Self {
        Memory {
            data: Vec::new(),
            text: Vec::new(),
            heap: Vec::new(),
            stack: Vec::new(),
        }
    }
}

/// The heavy lifting of the Memory struct comes in the impl block in the form of address translation.
impl Memory {
    /// Simple constructor - makes blank heap and stack
    pub fn new(data: Vec<u8>, text: Vec<u8>) -> Self {
        Memory {
            text: text,
            data: data,
            heap: Vec::new(),
            stack: Vec::new(),
        }
    }

    /// The burden of alignment checking rests on each read_<type> function.
    /// read_byte reads a byte, performing address translation.
    pub fn read_byte(&self, address: u32) -> Result<u8, MemoryError> {
        // Obtain values for segment boundaries:
        let text_end: u32 = MIPS_TEXT_START_ADDR + self.text.len() as u32;
        let data_end: u32 = MIPS_DATA_START_ADDR + self.data.len() as u32;
        let heap_end: u32 = MIPS_HEAP_START_ADDR + self.heap.len() as u32; // This one MUST be calculated on the fly
        let stack_start: u32 = MIPS_STACK_END_ADDR - self.stack.len() as u32; // Similarly, this must be calculated on the fly
                                                                              // Match on the address to find the correct segment to read from and ensure the offset is within proper bounds of segment
        match address {
            addr if MIPS_TEXT_START_ADDR <= addr && addr <= text_end => {
                // This pipeline either returns the obtained byte or an appropriate error.
                // It works the same way for every match arm.
                return self
                    .text
                    .get((address - MIPS_TEXT_START_ADDR) as usize)
                    .copied()
                    .ok_or_else(|| MemoryError::TextTranslationError);
            }
            addr if MIPS_DATA_START_ADDR <= addr && addr <= data_end => {
                return self
                    .data
                    .get((address - MIPS_DATA_START_ADDR) as usize)
                    .copied()
                    .ok_or_else(|| MemoryError::DataTranslationError);
            }
            addr if MIPS_HEAP_START_ADDR <= addr && addr <= heap_end => {
                return self
                    .heap
                    .get((address - MIPS_HEAP_START_ADDR) as usize)
                    .copied()
                    .ok_or_else(|| MemoryError::HeapTranslationError);
            }
            // Note that the stack is most likely to be error-prone as it works differently. (i.e. look here first)
            addr if stack_start <= addr && addr <= MIPS_STACK_END_ADDR => {
                return self
                    .stack
                    .get((MIPS_STACK_END_ADDR - address) as usize)
                    .copied()
                    .ok_or_else(|| MemoryError::StackTranslationError);
            }
            // Other areas in memory are not yet necessary to match on but can be added quickly
            _ => {
                // If the address provided was out of bounds it should generate the following error:
                return Err(MemoryError::ReservedSpaceReferenced);
            }
        }
    }

    /// The burden of alignment checking rests on each set_<type> function.
    /// set_byte performs address translation on the provided address and sets the value at that address to value.
    pub fn set_byte(&mut self, address: u32, value: u8) -> Result<(), MemoryError> {
        // Obtain values for segment boundaries:
        let text_end: u32 = MIPS_TEXT_START_ADDR + self.text.len() as u32;
        let data_end: u32 = MIPS_DATA_START_ADDR + self.data.len() as u32;
        let heap_end: u32 = MIPS_HEAP_START_ADDR + self.heap.len() as u32;
        let stack_start: u32 = MIPS_STACK_END_ADDR - self.stack.len() as u32;
        // Match on the address to find the correct segment to read from and ensure the offset is within proper bounds of segment
        match address {
            addr if MIPS_TEXT_START_ADDR <= addr && addr <= text_end => {
                // This offset check is redundant.
                let offset: usize = (address - MIPS_TEXT_START_ADDR) as usize;
                if offset < self.text.len() {
                    self.text[offset] = value;
                    return Ok(());
                } else {
                    return Err(MemoryError::TextTranslationError);
                }
            }
            addr if MIPS_DATA_START_ADDR <= addr && addr <= data_end => {
                let offset: usize = (address - MIPS_DATA_START_ADDR) as usize;
                if offset < self.data.len() {
                    self.data[offset] = value;
                    return Ok(());
                } else {
                    return Err(MemoryError::TextTranslationError);
                }
            }
            addr if MIPS_HEAP_START_ADDR <= addr && addr <= heap_end => {
                let offset: usize = (address - MIPS_HEAP_START_ADDR) as usize;
                if offset < self.heap.len() {
                    self.heap[offset] = value;
                    return Ok(());
                } else {
                    return Err(MemoryError::TextTranslationError);
                }
            }
            // Note that the stack is most likely to be error-prone as it works differently. (i.e. look here first)
            addr if stack_start <= addr && addr <= MIPS_STACK_END_ADDR => {
                let offset: usize = (MIPS_STACK_END_ADDR - address) as usize;
                if offset < self.stack.len() {
                    self.stack[offset] = value;
                    return Ok(());
                } else {
                    return Err(MemoryError::TextTranslationError);
                }
            }
            // Other areas in memory are not yet necessary to match on but can be added quickly
            _ => {
                // If the address provided was out of bounds it should generate the following error:
                return Err(MemoryError::ReservedSpaceReferenced);
            }
        }
    }

    /// This function checks that the provided address falls within a section that allows execution.
    pub fn allows_execution_of(&self, address: u32) -> bool {
        let text_end: u32 = MIPS_TEXT_START_ADDR + self.text.len() as u32;

        // This will require more sophisticated checks in the future when self-modifying code is optionally allowed.
        return MIPS_TEXT_START_ADDR <= address && address < text_end;
    }

    /// This function checks if the provided address can be written to.
    pub fn allows_write_to(&self, address: u32) -> bool {
        let data_end: u32 = MIPS_DATA_START_ADDR + self.text.len() as u32;
        let heap_end: u32 = MIPS_HEAP_START_ADDR + self.heap.len() as u32;
        let stack_start: u32 = MIPS_STACK_END_ADDR - self.stack.len() as u32;

        return (MIPS_DATA_START_ADDR <= address && address < data_end)
            || (MIPS_HEAP_START_ADDR <= address && address < heap_end)
            || (stack_start <= address && address < MIPS_STACK_END_ADDR);
    }

    /// This function checks if the provided address can be read from.
    pub fn allows_read_from(&self, address: u32) -> bool {
        let text_end: u32 = MIPS_TEXT_START_ADDR + self.text.len() as u32;
        let data_end: u32 = MIPS_DATA_START_ADDR + self.data.len() as u32;
        let heap_end: u32 = MIPS_HEAP_START_ADDR + self.heap.len() as u32;
        let stack_start: u32 = MIPS_STACK_END_ADDR - self.stack.len() as u32;

        return (MIPS_TEXT_START_ADDR <= address && address < text_end)
            || (MIPS_DATA_START_ADDR <= address && address < data_end)
            || (MIPS_HEAP_START_ADDR <= address && address < heap_end)
            || (stack_start <= address && address < MIPS_STACK_END_ADDR);
    }
}

#[derive(Debug, Default)]
pub struct ProgramState {
    pub should_continue_execution: bool,
    pub cpu: Processor,
    pub cp0: Coprocessor0,
    pub memory: Memory,
}

impl ProgramState {
    pub fn new(cpu: Processor, memory: Memory) -> Self {
        ProgramState {
            should_continue_execution: true,
            cpu: cpu,
            cp0: Coprocessor0::new(),
            memory: memory,
        }
    }

    pub fn is_exception(&self) -> bool {
        return self.cp0.get_exception_level() == EXCEPTION_BEING_HANDLED;
    }
}

#[derive(Debug, Clone, Copy)]
#[repr(usize)]
pub enum Register {
    Zero,
    At,
    V0,
    V1,
    A0,
    A1,
    A2,
    A3,
    T0,
    T1,
    T2,
    T3,
    T4,
    T5,
    T6,
    T7,
    S0,
    S1,
    S2,
    S3,
    S4,
    S5,
    S6,
    S7,
    T8,
    T9,
    K0,
    K1,
    Gp,
    Sp,
    Fp,
    Ra,
}

#[derive(Debug, Default)]
pub enum Visibility {
    #[default]
    Local,
    Global,
    Weak,
}

#[derive(Debug, Clone)]
pub enum Section {
    Null,
    Text,
    Data,
}

#[derive(Debug)]
pub struct LineInfo {
    pub content: String,
    pub line_number: u32,
    pub start_address: u32,
    pub end_address: u32,
}

impl LineInfo {
    pub fn to_bytes(&self) -> Vec<u8> {
        let mut bytes = self.content.as_bytes().to_vec();
        bytes.push(b'\0');

        bytes.extend_from_slice(&self.line_number.to_be_bytes());
        bytes.extend_from_slice(&self.start_address.to_be_bytes());
        bytes.extend_from_slice(&self.end_address.to_be_bytes());

        bytes
    }
}

/// Handler for outside world. Operating System interprets syscalls.
/// Still WIP will grow to include other non processor peripheries (which can interact through MMIO)
#[derive(Debug)]
pub struct OperatingSystem {
    stdin: Stdin,
    stdout: Stdout,
}

impl OperatingSystem {
    pub fn new() -> OperatingSystem {
        OperatingSystem {
            stdin: stdin(),
            stdout: stdout(),
        }
    }

    /// Contains the logic for handling syscalls.
    /// Invoked by the exception handler.
    pub fn handle_syscall(&mut self, program_state: &mut ProgramState) -> Result<(), String> {
        let syscall_num: usize =
            program_state.cpu.general_purpose_registers[Register::V0 as usize] as usize;

        match syscall_num {
            0x01 => sys_print_int(program_state, &mut self.stdout.lock()),
            0x04 => sys_print_string(program_state, &mut self.stdout.lock()),
            0x05 => sys_read_int(program_state, &mut self.stdin.lock()),
            0x0A => sys_exit(program_state),
            0x0B => sys_print_char(program_state, &mut self.stdout.lock()),
            0x0C => sys_read_char(program_state, &mut self.stdin.lock()),
            _ => Err(format!("{} is not a recognized syscall.", syscall_num)),
        }
    }

    pub fn handle_breakpoint(
        &mut self,
        program_state: &mut ProgramState,
        lineinfo: &Vec<LineInfo>,
        debugger_state: &mut DebuggerState,
    ) -> () {
        /* Needs to do the following:
         * Transfer control to the user
         *      Register dump (pretty pa)
         *      Type in a letter to get a hex dump of .data
         * Note that cp0 should have flags for whether user ran c or s
         * Idea: simply replace the instruction on bp.line_num with break
         *      when done, rereplace the instruction and decrement pc by 4 :jadCensored:
         * Use the code in the break instruction to match injectively (:nerd:) to the instruction you replaced
         */

        // program_state.cpu.pc -= MIPS_ADDRESS_ALIGNMENT;

        // grab the breakpoint number and other breakpoint information in one fell swoop
        let bp_tuple = match debugger_state
            .breakpoints
            .iter()
            .enumerate()
            .find(|bp| bp.1.address == program_state.cpu.pc - MIPS_ADDRESS_ALIGNMENT)
        {
            Some(toupee) => toupee,
            None => {
                panic!("Breakpoint not found in breakpoint vector. (How.)");
            }
        };

        println!(
            "Breakpoint {} at line {} reached.",
            bp_tuple.0, bp_tuple.1.line_num
        );
        program_state.register_dump();

        // program counter is now pointing to the instruction AFTER the breakpoint
        // once we begin executing code again, execute the breakpoint's replaced_instruction instead of the actual breakpoint

        if program_state.cp0.is_debug_mode() {
            // terminate existing debugger process????
            // what
            match self.cli_debugger(lineinfo, program_state, debugger_state) {
                Ok(_) => {}
                Err(e) => {
                    eprintln!("{e}");
                }
            }
            // return;
        } else {
            return;
        }
        //TODO: ("Finish breakpoint handler implementation @Nick");
    }

    // Pass control to the user upon hitting a breakpoint
    pub fn cli_debugger(
        &mut self,
        lineinfo: &Vec<LineInfo>,
        program_state: &mut ProgramState,
        debugger_state: &mut DebuggerState,
    ) -> Result<(), String> {
        println!("Welcome to the NAME CLI debugger.");
        println!("For a list of commands, type \"help\".");

        loop {
            print!("(name-db) ");
            self.stdout.flush().expect("Failed to flush stdout");

            // take in the command and split it up into arguments
            let mut user_input = String::new();
            match self.stdin.read_line(&mut user_input) {
                Ok(_) => {}
                Err(e) => eprintln!("stdin error: {e}"),
            };
            let db_args: Vec<String> = user_input
                .trim()
                .split(" ")
                .map(|s| s.to_string())
                .collect();

            match db_args[0].as_str() {
                "help" => match help_menu(db_args) {
                    Ok(_) => continue,
                    Err(e) => eprintln!("{e}"),
                },
                "q" => return Ok(()),
                "exit" => return Ok(()),
                "quit" => return Ok(()),
                "r" => match continuously_execute(lineinfo, program_state, self, debugger_state) {
                    Ok(_) => continue,
                    Err(e) => eprintln!("{e}"),
                },
                "c" => match continuously_execute(lineinfo, program_state, self, debugger_state) {
                    Ok(_) => continue,
                    Err(e) => eprintln!("{e}"),
                },
                "s" => match db_step(lineinfo, program_state, self, debugger_state) {
                    Ok(_) => continue,
                    Err(e) => {
                        if e == "Breakpoint reached." {
                            continue;
                        } else {
                            eprintln!("{e}");
                        }
                    }
                },
                "l" => match list_text(lineinfo, debugger_state, &db_args) {
                    Ok(_) => continue,
                    Err(e) => eprintln!("{e}"),
                },
                "p" => match print_register(program_state, &db_args) {
                    Ok(_) => continue,
                    Err(e) => eprintln!("{e}"),
                },
                "pa" => match program_state.print_all_registers(&db_args) {
                    Ok(_) => continue,
                    Err(e) => eprintln!("{e}"),
                },
                "m" => match modify_register(program_state, &db_args) {
                    Ok(_) => continue,
                    Err(e) => eprintln!("{e}"),
                },
                "pb" => match debugger_state.print_all_breakpoints() {
                    Ok(_) => continue,
                    Err(e) => eprintln!("{e}"),
                },
                "b" => match debugger_state.add_breakpoint(lineinfo, &db_args, program_state) {
                    Ok(_) => continue,
                    Err(e) => eprintln!("{e}"),
                },
                "del" => match debugger_state.remove_breakpoint(&db_args, program_state) {
                    Ok(_) => continue,
                    Err(e) => eprintln!("{e}"),
                },
                _ => eprintln!("Option not recognized. Type \"help\" to view accepted options."),
            };
        }
    }
}<|MERGE_RESOLUTION|>--- conflicted
+++ resolved
@@ -10,11 +10,7 @@
         MIPS_ADDRESS_ALIGNMENT, MIPS_DATA_START_ADDR, MIPS_HEAP_START_ADDR, MIPS_STACK_END_ADDR,
         MIPS_TEXT_START_ADDR,
     },
-<<<<<<< HEAD
     debug::{debug_utils::*, debugger_methods::* /* implementations::* */},
-=======
-    exception::constants::EXCEPTION_BEING_HANDLED,
->>>>>>> f1b84a32
     syscalls::*,
 };
 
@@ -37,36 +33,11 @@
     pub general_purpose_registers: [u32; 32],
 }
 
-impl Default for Processor {
-    fn default() -> Self {
-        Self {
-            pc: MIPS_TEXT_START_ADDR,
-            general_purpose_registers: [0u32; 32],
-        }
-    }
-}
-
-impl Processor {
-    pub fn new(entry: u32) -> Self {
-        Processor {
-            pc: entry,
-            general_purpose_registers: [0; 32],
-        }
-    }
-}
-
 /// Coprocessor 0 is for communication with the OS. Look in name-core/exception for more.
 #[derive(Debug, Default)]
 pub struct Coprocessor0 {
     pub registers: [u32; 32],
     pub debug_mode: bool, // TODO: implement EJTAG
-}
-
-// TODO: Fill any default values for cp0 fields
-impl Coprocessor0 {
-    pub fn new() -> Self {
-        Coprocessor0 { registers: [0; 32] }
-    }
 }
 
 /// Memory is a conglomerate of program text, program data, the heap, the stack, and other segments.
@@ -281,21 +252,6 @@
     pub cpu: Processor,
     pub cp0: Coprocessor0,
     pub memory: Memory,
-}
-
-impl ProgramState {
-    pub fn new(cpu: Processor, memory: Memory) -> Self {
-        ProgramState {
-            should_continue_execution: true,
-            cpu: cpu,
-            cp0: Coprocessor0::new(),
-            memory: memory,
-        }
-    }
-
-    pub fn is_exception(&self) -> bool {
-        return self.cp0.get_exception_level() == EXCEPTION_BEING_HANDLED;
-    }
 }
 
 #[derive(Debug, Clone, Copy)]
@@ -358,19 +314,6 @@
     pub end_address: u32,
 }
 
-impl LineInfo {
-    pub fn to_bytes(&self) -> Vec<u8> {
-        let mut bytes = self.content.as_bytes().to_vec();
-        bytes.push(b'\0');
-
-        bytes.extend_from_slice(&self.line_number.to_be_bytes());
-        bytes.extend_from_slice(&self.start_address.to_be_bytes());
-        bytes.extend_from_slice(&self.end_address.to_be_bytes());
-
-        bytes
-    }
-}
-
 /// Handler for outside world. Operating System interprets syscalls.
 /// Still WIP will grow to include other non processor peripheries (which can interact through MMIO)
 #[derive(Debug)]
