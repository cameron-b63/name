<<<<<<< HEAD
use std::io::{stdin, stdout, Stdin, Stdout};
use std::str::FromStr;
=======
/// These are the key structs on which NAME operates along with their associated implementations.
/// It's gonna be quite a few definitions, so buckle up.
use std::{
    fmt,
    io::{stdin, stdout, Stdin, Stdout},
};
>>>>>>> 257540b4

use crate::{
    constants::{
        MIPS_DATA_START_ADDR, MIPS_HEAP_START_ADDR, MIPS_STACK_END_ADDR, MIPS_TEXT_START_ADDR,
    },
    exception::constants::EXCEPTION_BEING_HANDLED,
    syscalls::*,
};

/// Symbol is used for assembly -> ELF and ELF -> ProgramState construction.
/// Its definition is provided in the ELF TIS: https://refspecs.linuxfoundation.org/elf/elf.pdf
#[derive(Debug)]
pub struct Symbol {
    pub symbol_type: u8,
    pub identifier: String,
    pub value: u32,
    pub size: u32,
    pub visibility: Visibility,
    pub section: Section,
}

/// The processor holds the general-purpose registers along with $sp, $gp, etc.
#[derive(Debug)]
pub struct Processor {
    pub pc: u32,
    pub general_purpose_registers: [u32; 32],
}

impl Default for Processor {
    fn default() -> Self {
        Self {
            pc: MIPS_TEXT_START_ADDR,
            general_purpose_registers: [0u32; 32],
        }
    }
}

impl Processor {
    pub fn new(entry: u32) -> Self {
        Processor {
            pc: entry,
            general_purpose_registers: [0; 32],
        }
    }
}

/// Coprocessor 0 is for communication with the OS. Look in name-core/exception for more.
#[derive(Debug, Default)]
pub struct Coprocessor0 {
    pub registers: [u32; 32],
}

// TODO: Fill any default values for cp0 fields
impl Coprocessor0 {
    pub fn new() -> Self {
        Coprocessor0 { registers: [0; 32] }
    }
}

/// Memory is a conglomerate of program text, program data, the heap, the stack, and other segments.
/// There exist predefined offsets for each of these segments in 32-bit MIPS:
///  - reserved space from 0x00000000 to 0x3fffffff;
///  - section .text begins at 0x40000000 in memory;
///  - section .data begins at 0x10010000 in memory;
///  - heap begins at 0x10040000 in memory;
///  - stack begins at 0x7ffffe00 in memory (and grows downward);
///  - kernel data begins at 0x90000000 in memory;
///  - mem-mapped I/O begins at 0xffff0000 in memory.
/// The Memory struct relies on address translation for proper use. Each segment is represented as a Vec<u8>.
#[derive(Debug)]
pub struct Memory {
    pub text: Vec<u8>,
    pub data: Vec<u8>,
    pub heap: Vec<u8>,
    pub stack: Vec<u8>,
    // These fields may be used later:
    // pub kernel: Vec<u8>,
    // pub mmio: Vec<u8>,
}

/// Error type for reading from memory / address translation
#[derive(Debug)]
pub enum MemoryError {
    TextTranslationError,
    DataTranslationError,
    HeapTranslationError,
    StackTranslationError,
    ReservedSpaceReferenced,
}

/// Pretty print for said errors
impl fmt::Display for MemoryError {
    fn fmt(&self, f: &mut fmt::Formatter<'_>) -> fmt::Result {
        match self {
            MemoryError::TextTranslationError => write!(f, "Address translation error occurred: Detected an address in .text"),
            MemoryError::DataTranslationError => write!(f, "Address translation error occurred: Detected an address in .data"),
            MemoryError::HeapTranslationError => write!(f, "Address translation error occurred: Detected a heap address"),
            MemoryError::StackTranslationError => write!(f, "Address translation error occurred: Detected a stack address (did you decrement $sp?)"),
            MemoryError::ReservedSpaceReferenced => write!(f, "Attempted to reference reserved space; read not permitted"),
        }
    }
}

/// Default constructor just creates empty segments.
impl Default for Memory {
    fn default() -> Self {
        Memory {
            data: Vec::new(),
            text: Vec::new(),
            heap: Vec::new(),
            stack: Vec::new(),
        }
    }
}

/// The heavy lifting of the Memory struct comes in the impl block in the form of address translation.
impl Memory {
    /// Simple constructor - makes blank heap and stack
    pub fn new(data: Vec<u8>, text: Vec<u8>) -> Self {
        Memory {
            text: text,
            data: data,
            heap: Vec::new(),
            stack: Vec::new(),
        }
    }

    /// The burden of alignment checking rests on each read_<type> function.
    /// read_byte reads a byte, performing address translation.
    pub fn read_byte(&self, address: u32) -> Result<u8, MemoryError> {
        // Obtain values for segment boundaries:
        let text_end: u32 = MIPS_TEXT_START_ADDR + self.text.len() as u32;
        let data_end: u32 = MIPS_DATA_START_ADDR + self.data.len() as u32;
        let heap_end: u32 = MIPS_HEAP_START_ADDR + self.heap.len() as u32; // This one MUST be calculated on the fly
        let stack_start: u32 = MIPS_STACK_END_ADDR - self.stack.len() as u32; // Similarly, this must be calculated on the fly
                                                                              // Match on the address to find the correct segment to read from and ensure the offset is within proper bounds of segment
        match address {
            addr if MIPS_TEXT_START_ADDR <= addr && addr <= text_end => {
                // This pipeline either returns the obtained byte or an appropriate error.
                // It works the same way for every match arm.
                return self
                    .text
                    .get((address - MIPS_TEXT_START_ADDR) as usize)
                    .copied()
                    .ok_or_else(|| MemoryError::TextTranslationError);
            }
            addr if MIPS_DATA_START_ADDR <= addr && addr <= data_end => {
                return self
                    .data
                    .get((address - MIPS_DATA_START_ADDR) as usize)
                    .copied()
                    .ok_or_else(|| MemoryError::DataTranslationError);
            }
            addr if MIPS_HEAP_START_ADDR <= addr && addr <= heap_end => {
                return self
                    .heap
                    .get((address - MIPS_HEAP_START_ADDR) as usize)
                    .copied()
                    .ok_or_else(|| MemoryError::HeapTranslationError);
            }
            // Note that the stack is most likely to be error-prone as it works differently. (i.e. look here first)
            addr if stack_start <= addr && addr <= MIPS_STACK_END_ADDR => {
                return self
                    .stack
                    .get((MIPS_STACK_END_ADDR - address) as usize)
                    .copied()
                    .ok_or_else(|| MemoryError::StackTranslationError);
            }
            // Other areas in memory are not yet necessary to match on but can be added quickly
            _ => {
                // If the address provided was out of bounds it should generate the following error:
                return Err(MemoryError::ReservedSpaceReferenced);
            }
        }
    }

    /// set_byte performs address translation on the provided address and sets the value at that address to value.
    pub fn set_byte(&mut self, address: u32, value: u8) -> Result<(), MemoryError> {
        // Obtain values for segment boundaries:
        let text_end: u32 = MIPS_TEXT_START_ADDR + self.text.len() as u32;
        let data_end: u32 = MIPS_DATA_START_ADDR + self.data.len() as u32;
        let heap_end: u32 = MIPS_HEAP_START_ADDR + self.heap.len() as u32;
        let stack_start: u32 = MIPS_STACK_END_ADDR - self.stack.len() as u32;
        // Match on the address to find the correct segment to read from and ensure the offset is within proper bounds of segment
        match address {
            addr if MIPS_TEXT_START_ADDR <= addr && addr <= text_end => {
                // This offset check is redundant.
                let offset: usize = (address - MIPS_TEXT_START_ADDR) as usize;
                if offset < self.text.len() {
                    self.text[offset] = value;
                    return Ok(());
                } else {
                    return Err(MemoryError::TextTranslationError);
                }
            }
            addr if MIPS_DATA_START_ADDR <= addr && addr <= data_end => {
                let offset: usize = (address - MIPS_DATA_START_ADDR) as usize;
                if offset < self.data.len() {
                    self.data[offset] = value;
                    return Ok(());
                } else {
                    return Err(MemoryError::TextTranslationError);
                }
            }
            addr if MIPS_HEAP_START_ADDR <= addr && addr <= heap_end => {
                let offset: usize = (address - MIPS_HEAP_START_ADDR) as usize;
                if offset < self.heap.len() {
                    self.heap[offset] = value;
                    return Ok(());
                } else {
                    return Err(MemoryError::TextTranslationError);
                }
            }
            // Note that the stack is most likely to be error-prone as it works differently. (i.e. look here first)
            addr if stack_start <= addr && addr <= MIPS_STACK_END_ADDR => {
                let offset: usize = (MIPS_STACK_END_ADDR - address) as usize;
                if offset < self.stack.len() {
                    self.stack[offset] = value;
                    return Ok(());
                } else {
                    return Err(MemoryError::TextTranslationError);
                }
            }
            // Other areas in memory are not yet necessary to match on but can be added quickly
            _ => {
                // If the address provided was out of bounds it should generate the following error:
                return Err(MemoryError::ReservedSpaceReferenced);
            }
        }
    }

    /// This function checks that the provided address falls within a section that allows execution.
    pub fn allows_execution_of(&self, address: u32) -> bool {
        let text_end: u32 = MIPS_TEXT_START_ADDR + self.text.len() as u32;

        // This will require more sophisticated checks in the future when self-modifying code is optionally allowed.
        return MIPS_TEXT_START_ADDR <= address && address < text_end;
    }

    /// This function checks if the provided address can be written to.
    pub fn allows_write_to(&self, address: u32) -> bool {
        let data_end: u32 = MIPS_DATA_START_ADDR + self.text.len() as u32;
        let heap_end: u32 = MIPS_HEAP_START_ADDR + self.heap.len() as u32;
        let stack_start: u32 = MIPS_STACK_END_ADDR - self.stack.len() as u32;

        return (MIPS_DATA_START_ADDR <= address && address < data_end)
            || (MIPS_HEAP_START_ADDR <= address && address < heap_end)
            || (stack_start <= address && address < MIPS_STACK_END_ADDR);
    }

    /// This function checks if the provided address can be read from.
    pub fn allows_read_from(&self, address: u32) -> bool {
        let text_end: u32 = MIPS_TEXT_START_ADDR + self.text.len() as u32;
        let data_end: u32 = MIPS_DATA_START_ADDR + self.data.len() as u32;
        let heap_end: u32 = MIPS_HEAP_START_ADDR + self.heap.len() as u32;
        let stack_start: u32 = MIPS_STACK_END_ADDR - self.stack.len() as u32;

        return (MIPS_TEXT_START_ADDR <= address && address < text_end)
            || (MIPS_DATA_START_ADDR <= address && address < data_end)
            || (MIPS_HEAP_START_ADDR <= address && address < heap_end)
            || (stack_start <= address && address < MIPS_STACK_END_ADDR);
    }
}

#[derive(Debug, Default)]
pub struct ProgramState {
    pub should_continue_execution: bool,
    pub cpu: Processor,
    pub cp0: Coprocessor0,
    pub memory: Memory,
}

impl ProgramState {
    pub fn new(cpu: Processor, memory: Memory) -> Self {
        ProgramState {
            should_continue_execution: true,
            cpu: cpu,
            cp0: Coprocessor0::new(),
            memory: memory,
        }
    }

    pub fn is_exception(&self) -> bool {
        return self.cp0.get_exception_level() == EXCEPTION_BEING_HANDLED;
    }
}

#[derive(Debug, Clone, Copy)]
#[repr(usize)]
pub enum Register {
    Zero,
    At,
    V0,
    V1,
    A0,
    A1,
    A2,
    A3,
    T0,
    T1,
    T2,
    T3,
    T4,
    T5,
    T6,
    T7,
    S0,
    S1,
    S2,
    S3,
    S4,
    S5,
    S6,
    S7,
    T8,
    T9,
    K0,
    K1,
    Gp,
    Sp,
    Fp,
    Ra,
}

#[derive(Debug, PartialEq, Eq)]
pub struct ParseRegisterError(pub String);

impl FromStr for Register {
    type Err = ParseRegisterError;

    fn from_str(s: &str) -> Result<Self, Self::Err> {
        let reg = match s {
            "$zero" => Register::Zero,
            "$at" => Register::At,
            "$v0" => Register::V0,
            "$v1" => Register::V1,
            "$a0" => Register::A0,
            "$a1" => Register::A1,
            "$a2" => Register::A2,
            "$a3" => Register::A3,
            "$t0" => Register::T0,
            "$t1" => Register::T1,
            "$t2" => Register::T2,
            "$t3" => Register::T3,
            "$t4" => Register::T4,
            "$t5" => Register::T5,
            "$t6" => Register::T6,
            "$t7" => Register::T7,
            "$s0" => Register::S0,
            "$s1" => Register::S1,
            "$s2" => Register::S2,
            "$s3" => Register::S3,
            "$s4" => Register::S4,
            "$s5" => Register::S5,
            "$s6" => Register::S6,
            "$s7" => Register::S7,
            "$t8" => Register::T8,
            "$t9" => Register::T9,
            "$k0" => Register::K0,
            "$k1" => Register::K1,
            "$gp" => Register::Gp,
            "$sp" => Register::Sp,
            "$fp" => Register::Fp,
            "$ra" => Register::Ra,
            _ => return Err(ParseRegisterError(s.to_string())),
        };
        Ok(reg)
    }
}

#[derive(Debug, Default)]
pub enum Visibility {
    #[default]
    Local,
    Global,
    Weak,
}

#[derive(Debug, Clone)]
pub enum Section {
    Null,
    Text,
    Data,
}

#[derive(Debug)]
pub struct LineInfo {
    pub content: String,
    pub line_number: u32,
    pub start_address: u32,
    pub end_address: u32,
}

impl LineInfo {
    pub fn to_bytes(&self) -> Vec<u8> {
        let mut bytes = self.content.as_bytes().to_vec();
        bytes.push(b'\0');

        bytes.extend_from_slice(&self.line_number.to_be_bytes());
        bytes.extend_from_slice(&self.start_address.to_be_bytes());
        bytes.extend_from_slice(&self.end_address.to_be_bytes());

        bytes
    }
}

/// Handler for outside world. Operating System interprets syscalls.
/// Still WIP will grow to include other non processor peripheries (which can interact through MMIO)
#[derive(Debug)]
pub struct OperatingSystem {
    stdin: Stdin,
    stdout: Stdout,
}

impl OperatingSystem {
    pub fn new() -> OperatingSystem {
        OperatingSystem {
            stdin: stdin(),
            stdout: stdout(),
        }
    }

    /// Contains the logic for handling syscalls.
    /// Invoked by the exception handler.
    pub fn handle_syscall(&mut self, program_state: &mut ProgramState) -> Result<(), String> {
        let syscall_num: usize =
            program_state.cpu.general_purpose_registers[Register::V0 as usize] as usize;

        match syscall_num {
            0x01 => sys_print_int(program_state, &mut self.stdout.lock()),
            0x04 => sys_print_string(program_state, &mut self.stdout.lock()),
            0x05 => sys_read_int(program_state, &mut self.stdin.lock()),
            0x0A => sys_exit(program_state),
            0x0B => sys_print_char(program_state, &mut self.stdout.lock()),
            0x0C => sys_read_char(program_state, &mut self.stdin.lock()),
            _ => Err(format!("{} is not a recognized syscall.", syscall_num)),
        }
    }
}<|MERGE_RESOLUTION|>--- conflicted
+++ resolved
@@ -1,14 +1,10 @@
-<<<<<<< HEAD
-use std::io::{stdin, stdout, Stdin, Stdout};
-use std::str::FromStr;
-=======
 /// These are the key structs on which NAME operates along with their associated implementations.
 /// It's gonna be quite a few definitions, so buckle up.
 use std::{
     fmt,
     io::{stdin, stdout, Stdin, Stdout},
+    str::FromStr,
 };
->>>>>>> 257540b4
 
 use crate::{
     constants::{
