--- conflicted
+++ resolved
@@ -10,16 +10,9 @@
     constants::{
         MIPS_ADDRESS_ALIGNMENT, MIPS_DATA_START_ADDR, MIPS_HEAP_START_ADDR, MIPS_STACK_END_ADDR,
         MIPS_TEXT_START_ADDR,
-<<<<<<< HEAD
     }, 
     debug::{debug_utils::*, debugger_methods::* /* implementations::* */}, exception::constants::EXCEPTION_BEING_HANDLED, syscalls::*,
     dbprint, dbprintln,
-=======
-    },
-    debug::{debug_utils::*, debugger_methods::* /* implementations::* */},
-    exception::constants::EXCEPTION_BEING_HANDLED,
-    syscalls::*,
->>>>>>> 5dce40ea
 };
 
 /// Symbol is used for assembly -> ELF, ET_REL -> ET_EXEC, and ELF -> ProgramState construction.
