--- conflicted
+++ resolved
@@ -51,44 +51,6 @@
     return return_data;
 }
 
-<<<<<<< HEAD
-#[test]
-fn verify_calculate_offsets() {
-    // Mock sections are just test_num 0's per section, causing the new offsets to be test_num.
-    let test_num: usize = 63;
-    // Data must be aligned.
-    let data_num: usize = (test_num + 4) >> 3 << 3;
-
-    let mock_sections: Vec<Vec<u8>> = vec![vec![0u8; test_num]; 7];
-    let elf1: Elf = name_core::elf_utils::create_new_elf(
-        mock_sections,
-        name_core::elf_def::ElfType::Relocatable,
-        true,
-    );
-    let elf2: Elf = elf1.clone();
-
-    let res = calculate_offsets(&vec![elf1, elf2]);
-
-    // Offsets calculated properly
-    assert_eq!(
-        res,
-        vec![
-            vec![0u32; 6],
-            vec![
-                test_num as u32,
-                data_num as u32,
-                test_num as u32,
-                test_num as u32,
-                test_num as u32,
-                test_num as u32
-            ]
-        ]
-    );
-
-    // Data alignment performed properly
-    assert_eq!(data_num, 64);
-}
-=======
 // #[test]
 // fn verify_calculate_offsets() {
 //     // Mock sections are just test_num 0's per section, causing the new offsets to be test_num.
@@ -124,5 +86,4 @@
 //
 //     // Data alignment performed properly
 //     assert_eq!(data_num, 64);
-// }
->>>>>>> 02a0f3a1
+// }