// The module 'vscode' contains the VS Code extensibility API
// Import the module and reference it with the alias vscode in your code below
'use strict';
import * as vscode from 'vscode';
import { HelloWorldPanel } from './HelloWorldPanel';
import * as Net from 'net';
import { activateNameDebug } from './activateNameDebug';

const runMode: 'external' | 'server' | 'namedPipeServer' | 'inline' = 'server';

// This method is called when your extension is activated
// Your extension is activated the very first time the command is executed
export function activate(context: vscode.ExtensionContext) {
	console.log('Congratulations, your extension "testinghi" is now active!');

	context.subscriptions.push(
		vscode.commands.registerCommand("extension.vsname.helloWorld", () => {
			HelloWorldPanel.createOrShow(context.extensionUri);
		}),
		vscode.commands.registerCommand('extension.vsname.openTerminal', () => {
			const terminal = vscode.window.createTerminal('NAME Emulator');
			terminal.show();
			terminal.sendText('echo Hello, Terminal!');
			terminal.sendText('cd C:\\Users\\wells\\OneDrive\\Documents\\GitHub\\mainName\\name\\name-emu');
			terminal.sendText('cargo build --release');
			terminal.sendText('cargo run 63321');
		}),
		vscode.commands.registerCommand('extension.vsname.commandTest', () => {
			const terminal = vscode.window.createTerminal('NAME Emulator - Manual');
			terminal.show();
			terminal.sendText('echo Hello, Terminal!');
			terminal.sendText('cd C:\\Users\\wells\\OneDrive\\Documents\\GitHub\\mainName\\name\\name-emu');
			terminal.sendText('cargo build --release');
			terminal.sendText('cargo run 63321');
		}),
		vscode.commands.registerCommand('extension.vsname.connectToEmulator', () => {
			console.log("connectToEmulator called");
			activateNameDebug(context, new NameDebugAdapterServerDescriptorFactory());
		})
	);
	

	// debug adapters can be run in different ways by using a vscode.DebugAdapterDescriptorFactory:
	switch (runMode) {
		case 'server':
			activateNameDebug(context, new NameDebugAdapterServerDescriptorFactory());
			break;

		case 'external': default:
			// run the debug adapter as a separate process
<<<<<<< HEAD
			//activateMockDebug(context, new DebugAdapterExecutableFactory()); #
=======
			//activateNameDebug(context, new DebugAdapterExecutableFactory());
>>>>>>> 6ab47e87
			break;

		case 'inline':
			// run the debug adapter inside the extension and directly talk to it
			activateNameDebug(context);
			break;
	}

}

// This method is called when your extension is deactivated
export function deactivate() {}

class NameDebugAdapterServerDescriptorFactory implements vscode.DebugAdapterDescriptorFactory {

	private server?: Net.Server;
	

	createDebugAdapterDescriptor(session: vscode.DebugSession, executable: vscode.DebugAdapterExecutable | undefined): vscode.ProviderResult<vscode.DebugAdapterDescriptor> {
		// make VS Code connect to debug server
		return new vscode.DebugAdapterServer(63321);
	}

	dispose() {
		if (this.server) {
			this.server.close();
		}
	}
}<|MERGE_RESOLUTION|>--- conflicted
+++ resolved
@@ -48,11 +48,7 @@
 
 		case 'external': default:
 			// run the debug adapter as a separate process
-<<<<<<< HEAD
-			//activateMockDebug(context, new DebugAdapterExecutableFactory()); #
-=======
 			//activateNameDebug(context, new DebugAdapterExecutableFactory());
->>>>>>> 6ab47e87
 			break;
 
 		case 'inline':
