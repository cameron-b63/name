--- conflicted
+++ resolved
@@ -79,28 +79,14 @@
 
 				// Build and run assembler
 				terminal.sendText(`cd ${nameASPath}`);
-<<<<<<< HEAD
 				terminal.sendText(`cargo build --release`);
 				terminal.sendText(`cargo run ${nameDefaultCfgPath} ${currentlyOpenTabFilePath} ${currentlyOpenDirectory}\\${currentlyOpenTabFileName}.o`);
-=======
-				terminal.sendText('cargo build --release');
-				terminal.sendText(`cargo run ${nameDefaultCfgPath} ${currentlyOpenTabFilePath} ${nameTMPPath}/${currentlyOpenTabFileName}.o -l`);
->>>>>>> 89f27d47
 				
 				// Build and run emulator
 				terminal.sendText(`cd ${nameEMUPath}`);
 				terminal.sendText('cargo build --release');
-<<<<<<< HEAD
 				// Exit when emulator quits
 				// terminal.sendText('exit');
-=======
-				terminal.sendText(`cargo run 63321 ${currentlyOpenTabFilePath} ${nameTMPPath}/${currentlyOpenTabFileName}.o ${nameTMPPath}/${currentlyOpenTabFileName}.o.li`);
-
-				// Exit when emulator quits
-				terminal.sendText('exit');
-				terminal.sendText('cd ${namePath}');
-				terminal.sendText('rm -r tmp');
->>>>>>> 89f27d47
 			}
 
 			// Kill child process if it's still alive
