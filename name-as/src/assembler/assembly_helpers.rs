use name_core::{
    constants::REGISTERS,
    instruction::{
        information::{ArgumentType, InstructionInformation},
        instruction_set::INSTRUCTION_TABLE,
    },
    parse::parse::Ast,
    structs::Symbol,
};

use crate::definitions::{pseudo_instructions::PSEUDO_INSTRUCTION_SET, structs::PseudoInstruction};

use std::collections::HashMap;

use super::assembler::Assembler;

// Helper function for assemble_instruction for use when multiple argument configurations are available.
// Checks argument configuration against what was passed.
// Returns a boolean value representing whether the expected fields matched or not.
pub fn arg_configuration_is_ok(passed_args: &[Ast], expected_args: &[ArgumentType]) -> bool {
    if passed_args.len() != expected_args.len() {
        return false;
    }

    for (passed, expected) in passed_args.iter().zip(expected_args.iter()) {
        match (passed, expected) {
            (Ast::Register(_), ArgumentType::Rd)
            | (Ast::Register(_), ArgumentType::Rs)
            | (Ast::Register(_), ArgumentType::Rt)
            | (Ast::Immediate(_), ArgumentType::Immediate)
            | (Ast::Symbol(_), ArgumentType::Identifier)
            | (Ast::Symbol(_), ArgumentType::BranchLabel) => {}
            _ => return false,
        }
    }

    return true;
}

// Oft-used map operation nobody would want to repeat. Turns a symbol table entry into its address.
pub fn _translate_identifier_to_address(
    identifier: &String,
    symbol_table: &Vec<Symbol>,
) -> Option<u32> {
    symbol_table
        .iter()
        .find(|symbol| symbol.identifier == identifier.clone())
        .map(|symbol| symbol.value)
}

// Parse a register string like "$t0" or "$3" to u32 for packing.
pub fn parse_register_to_u32(register: &String) -> Result<u32, String> {
    // Check the early exit
    if !register.starts_with("$") {
        return Err("Register parse failed.".to_string());
    }

    // First, try a simple lookup on the REGISTERS constant.
    if let Some(index) = REGISTERS.iter().position(|&x| x == register) {
        return Ok(index as u32);
    } else if let Ok(attempted_direct_parse) =
        register.chars().skip(1).collect::<String>().parse::<u32>()
    {
        // This line looks like wizard stuff but really I'm just removing the first char from the string by
        // using an iterator, skipping an item, and collecting everything else back together
        // This is for registers given like '$0' and '$3'
        return Ok(attempted_direct_parse);
    } else {
        return Err("Register parse failed".to_string());
    }
}

pub fn generate_pseudo_instruction_hashmap() -> HashMap<&'static str, &'static PseudoInstruction> {
    let mut hashmap: HashMap<&'static str, &'static PseudoInstruction> = HashMap::new();

    for pseudo in PSEUDO_INSTRUCTION_SET {
        hashmap.insert(pseudo.mnemonic, &pseudo);
    }

    hashmap
}

<<<<<<< HEAD
pub fn reverse_format_instruction(info: &InstructionInformation, args: &Vec<Ast>) -> String {
=======
pub fn _reverse_format_instruction(
    info: &InstructionInformation,
    args: &Vec<LineComponent>,
) -> String {
>>>>>>> 8e683c6f
    // Prepare the mnemonic
    let mnemonic = &info.mnemonic;

    // Construct the operands string
    let operands: Vec<String> = args.iter().map(|arg| arg.to_string()).collect();
    let operands_str = operands.join(", ");

    // Define column positions
    let mnemonic_column = 9; // Column 10
    let operands_column = 17; // Column 18

    // Start building the instruction string
    let mut instruction = String::new();

    // Insert mnemonic at the correct column
    if mnemonic_column > 0 {
        instruction.push_str(&" ".repeat(mnemonic_column));
    }
    instruction.push_str(mnemonic);

    // Calculate spaces needed to align operands to the correct column
    let current_length = instruction.len();
    if operands_column > current_length {
        instruction.push_str(&" ".repeat(operands_column - current_length));
    }
    instruction.push_str(&operands_str);

    instruction
}

/*
Pretty print an instruction in the format:

 - 0xDEADBEEF
 - 0b11011110101011011011111011101111

*/
pub fn pretty_print_instruction(addr: &u32, packed: &u32) {
    println!(" - @0x{:08x}:", addr);
    println!("   - 0x{:08x}", packed);
    println!("   - 0b{:032b}", packed);
    println!();
}

pub fn _search_mnemonic(
    mnemonic: String,
    environment: &mut Assembler,
) -> (
    Option<&'static InstructionInformation>,
    Option<&'static PseudoInstruction>,
) {
    // There are fewer pseudoinstruction mnemonics, and instructions like `li` and `la` are used incredibly often.
    // Therefore, search should happen for them first.
    // This is kind of an over-optimization but low-hanging fruit is low-hanging fruit.

    let mut instruction_information: Option<&'static InstructionInformation> = None;
    let mut pseudo_instruction_information: Option<&'static PseudoInstruction> = None;

    let retrieved_pseudo_instruction_option: Option<&'static PseudoInstruction> = environment
        ._pseudo_instruction_table
        .get(mnemonic.as_str())
        .copied();
    match retrieved_pseudo_instruction_option {
        Some(pseudo_instruction_info) => {
            pseudo_instruction_information = Some(pseudo_instruction_info);
            // return (instruction_information, pseudo_instruction_information);
        }
        None => {
            // Do nothing. It's likely that it's an instruction instead.
        }
    }

    // Simple early exit - no match exists for both info types
    if pseudo_instruction_information.is_some() {
        return (instruction_information, pseudo_instruction_information);
    }

    let retrieved_instruction_option: Option<&InstructionInformation> =
        INSTRUCTION_TABLE.get(mnemonic.as_str()).map(|x| &**x);

    match retrieved_instruction_option {
        Some(retrieved_instruction_information) => {
            instruction_information = Some(retrieved_instruction_information);
        }
        None => {
            environment.string_error(format!(
                "[*] On line {}{}:",
                environment.line_prefix, environment.line_number
            ));
            environment.string_error(format!(" - Instruction \"{}\" not recognized. If this is a valid MIPS instruction, consider opening a pull request at https://github.com/cameron-b63/name.", mnemonic));
            instruction_information = None;
        }
    }

    (instruction_information, pseudo_instruction_information)
}<|MERGE_RESOLUTION|>--- conflicted
+++ resolved
@@ -4,11 +4,14 @@
         information::{ArgumentType, InstructionInformation},
         instruction_set::INSTRUCTION_TABLE,
     },
-    parse::parse::Ast,
+    parse::parse::{Ast, AstKind},
     structs::Symbol,
 };
 
-use crate::definitions::{pseudo_instructions::PSEUDO_INSTRUCTION_SET, structs::PseudoInstruction};
+use crate::definitions::{
+    pseudo_instructions::PSEUDO_INSTRUCTION_SET,
+    structs::{LineComponent, PseudoInstruction},
+};
 
 use std::collections::HashMap;
 
@@ -17,19 +20,19 @@
 // Helper function for assemble_instruction for use when multiple argument configurations are available.
 // Checks argument configuration against what was passed.
 // Returns a boolean value representing whether the expected fields matched or not.
-pub fn arg_configuration_is_ok(passed_args: &[Ast], expected_args: &[ArgumentType]) -> bool {
+pub fn arg_configuration_is_ok(passed_args: &[AstKind], expected_args: &[ArgumentType]) -> bool {
     if passed_args.len() != expected_args.len() {
         return false;
     }
 
     for (passed, expected) in passed_args.iter().zip(expected_args.iter()) {
         match (passed, expected) {
-            (Ast::Register(_), ArgumentType::Rd)
-            | (Ast::Register(_), ArgumentType::Rs)
-            | (Ast::Register(_), ArgumentType::Rt)
-            | (Ast::Immediate(_), ArgumentType::Immediate)
-            | (Ast::Symbol(_), ArgumentType::Identifier)
-            | (Ast::Symbol(_), ArgumentType::BranchLabel) => {}
+            (AstKind::Register(_), ArgumentType::Rd)
+            | (AstKind::Register(_), ArgumentType::Rs)
+            | (AstKind::Register(_), ArgumentType::Rt)
+            | (AstKind::Immediate(_), ArgumentType::Immediate)
+            | (AstKind::Symbol(_), ArgumentType::Identifier)
+            | (AstKind::Symbol(_), ArgumentType::BranchLabel) => {}
             _ => return false,
         }
     }
@@ -80,14 +83,10 @@
     hashmap
 }
 
-<<<<<<< HEAD
-pub fn reverse_format_instruction(info: &InstructionInformation, args: &Vec<Ast>) -> String {
-=======
 pub fn _reverse_format_instruction(
     info: &InstructionInformation,
     args: &Vec<LineComponent>,
 ) -> String {
->>>>>>> 8e683c6f
     // Prepare the mnemonic
     let mnemonic = &info.mnemonic;
 
