use std::{
    cell::RefCell,
    collections::HashMap,
    fs, io,
    path::{Path, PathBuf},
    rc::Rc,
};

use name_core::{
    constants::{MIPS_ADDRESS_ALIGNMENT, MIPS_DATA_START_ADDR, MIPS_TEXT_START_ADDR},
    elf_def::{RelocationEntry, STT_FUNC, STT_OBJECT},
    instruction::instruction_set::INSTRUCTION_TABLE,
    parse::{
        lexer::{self, Lexer},
        parse::{self, AstKind, Parser},
        span::Span,
    },
    structs::{LineInfo, Section, Symbol, Visibility},
};

use crate::assembler::assemble_instruction::assemble_instruction;

use crate::assembler::assembly_helpers::{
    generate_pseudo_instruction_hashmap, pretty_print_instruction,
};

use crate::definitions::structs::PseudoInstruction;

/// Possible assemble error codes
#[derive(Debug)]
pub enum ErrorKind {
    LexError(lexer::ErrorKind),
    ParseError(parse::ErrorKind),
    DuplicateSymbol(String),
    Io(io::Error),
    String(String),
    LabelOutsideOfSection,
    UnknownInstruction(String),
}

pub type AssembleError<'a> = Span<'a, ErrorKind>;

// This file contains the struct definition and extracted functions used in the assembler_logic file. There was far too much inlined, so I have extracted it.

#[derive(Debug)]
pub struct Assembler {
    pub(crate) _pseudo_instruction_table: HashMap<&'static str, &'static PseudoInstruction>,
    pub section_dot_text: Vec<u8>,
    pub section_dot_data: Vec<u8>,
    pub section_dot_rel: Vec<u8>,
    pub section_dot_line: Vec<u8>,
    pub symbol_table: Vec<Symbol>,
    pub(crate) equivalences: HashMap<String, u32>,
    pub(crate) current_section: Section,
    pub(crate) current_address: u32,
    pub(crate) current_dir: PathBuf,
    pub(crate) text_address: u32,
    pub(crate) data_address: u32,
    pub(crate) line_number: usize,
    pub(crate) line_prefix: String,
    pub(crate) most_recent_label: String,
    macro_definitions: HashMap<(String, usize), Vec<Ast>>,
}

impl Assembler {
    // Initialize the assembler environment - default constructor.
    pub fn new(current_dir: PathBuf) -> Self {
        Assembler {
            _pseudo_instruction_table: generate_pseudo_instruction_hashmap(),
            section_dot_text: vec![],
            section_dot_data: vec![],
            section_dot_rel: vec![],
            section_dot_line: vec![],
            symbol_table: vec![],
            equivalences: HashMap::new(),
            // errors: vec![],
            current_section: Section::Null,
            current_address: 0,
            current_dir,
            text_address: MIPS_TEXT_START_ADDR,
            data_address: MIPS_DATA_START_ADDR,
            line_number: 1,
            line_prefix: String::from(""),
            most_recent_label: String::from(""),
            macro_definitions: HashMap::new(),
        }
    }

    pub fn string_error(&mut self, _err: String) {
        todo!()
    }

    /// Add a label to the symbol table with the corresponding value. If a double update was attempted, errors vector will be extended.
    pub(crate) fn add_label(&mut self, ident: &str, value: u32) -> Result<(), ErrorKind> {
        // If symbol exists but with placeholder, we'll just want to update it.
        let existing_symbol = self
            .symbol_table
            .iter_mut()
            .find(|sym| &sym.identifier == ident);

        match existing_symbol {
            Some(sym) => {
                if sym.value != 0 {
                    return Err(ErrorKind::DuplicateSymbol(ident.to_string()));
                } else {
                    sym.value = value;
                    return Ok(());
                }
            }
            None => {} // Fall through
        }

        let sym = Symbol {
            symbol_type: match self.current_section {
                Section::Null => {
                    return Err(ErrorKind::LabelOutsideOfSection);
                }
                Section::Text => STT_FUNC,
                Section::Data => STT_OBJECT,
            },
            identifier: ident.to_owned(),
            value: value,
            size: 4,
            visibility: Visibility::Local,
            section: self.current_section.clone(),
        };

        self.symbol_table.push(sym);

        println!("Inserted symbol {} at 0x{:x}", ident, self.current_address);

        self.most_recent_label = ident.to_string();

        Ok(())
    }

    // Expand a line. Try replacing all instances of equivalences.
    // pub fn expand_line(&self, line: &str) -> String {
    //     let mut expanded_line = String::new();
    //
    //     // Replace equivalences
    //     for token in line.split_whitespace() {
    //         if let Some(expansion) = self.equivalences.get(token) {
    //             expanded_line.push_str(expansion);
    //         } else {
    //             expanded_line.push_str(token);
    //         }
    //
    //         expanded_line.push(' ');
    //     }
    //
    //     expanded_line.trim_end().to_string()
    // }

    /// Attempt to assemble a parsed line. If successful, add bytes to section .text - else, extend errors and keep it pushing.
    pub fn assemble_instruction(
        &mut self,
        instr: &str,
        args: Vec<AstKind>,
    ) -> Result<(), ErrorKind> {
        let info = INSTRUCTION_TABLE
            .get(instr)
            .ok_or(ErrorKind::UnknownInstruction(instr.to_string()))?;

        // If a relocation entry needs to be added, work with it.
        if info.relocation_type.is_some() {
            // There can be only one.
            let symbol_ident = args
                .iter()
                .filter_map(|arg| match arg {
                    AstKind::Symbol(identifier) => Some(identifier.clone()),
                    _ => None,
                })
                .collect();
            let symbol_offset: u32 = self.get_symbol_offset(symbol_ident)?;

            let new_bytes: Vec<u8> = RelocationEntry {
                r_offset: self.current_address - MIPS_TEXT_START_ADDR,
                r_sym: symbol_offset,
                r_type: info.relocation_type.unwrap().clone(),
            }
            .to_bytes();
            self.section_dot_rel.extend(new_bytes);
        }

        let assembled_instruction_result = assemble_instruction(info, args);

        match assembled_instruction_result {
            Ok(assembled_instruction) => match assembled_instruction {
                packed => {
                    self.section_dot_text
                        .extend_from_slice(&packed.to_be_bytes());

                    pretty_print_instruction(&self.current_address, &packed);
                }
            },
            Err(_e) => {
                self.string_error(format!(
                    "[*] On line {}{}:",
                    self.line_prefix, self.line_number
                ));
                // self.errors.push(AssembleError::String(e));
            }
        }

        self.current_address += MIPS_ADDRESS_ALIGNMENT;
        Ok(())
    }

    pub fn assemble_asciiz(&mut self, s: String) {
        // turn string to asciiz
        let mut to_push: Vec<u8> = s
            // Escape sequences
            .replace(r"\n", "\n")
            .replace(r"\t", "\t")
            .replace(r"\\", "\\")
            .into_bytes();

        // add a null terminator
        to_push.push(b'\0');

        //  increment current address
        self.current_address += to_push.len() as u32;

        // add string to data section
        self.section_dot_data.extend(&to_push);

        // use the string to set the size of the most recent symbol in table
        // TODO: refactor
        match self
            .symbol_table
            .iter_mut()
            .find(|s| s.identifier == self.most_recent_label)
        {
            Some(res) => res.size = to_push.len() as u32,
            None => {}
        }
    }

    /// workhorse assemble a file, perform effects and report errors
    /// The idea is, once the assembler is done running, if any errors were encountered, their content is pushed to the errors vector,
    /// and the errors vector is returned as the Err variant of the Result for the caller to handle. This way, all forseeable errors are printed in one pass.
    /// There should be next to no fatal errors. I will be vetting this code later to ensure there are no execution paths which crash.
    /// returns false when there are errors
    pub fn assemble_file(&mut self, path: &Path) -> bool {
        let mut errors = Vec::new();

        let content = fs::read_to_string(&path).unwrap_or_else(|_e| {
            todo!("figure out what to do with unspanned erors in assembler");
            // report the io error
            // errors.push(ErrorKind::Io(e));
            // default to nothing
            // "".into()
        });

        // lex the file contents
        let mut lexer = Lexer::new(&content);
        let (errs, toks) = lexer.lex();

        // report lex errors
        errors.extend(
            errs.into_iter()
                .map(|err| err.map(|k| ErrorKind::LexError(k))),
        );

        //table of (macro name, num args) -> macro definitions
        // parsed lexed tokens into ast
<<<<<<< HEAD
        let mut parser = Parser::new(toks);
        let (perrs, ast) = parser.parse();
=======
        let mut parser = Parser::new(toks, &content);
        let (perrs, vast) = parser.parse();

>>>>>>> 149449c3
        // report parse erros
        errors.extend(
            perrs
                .into_iter()
                .map(|err| err.map(|k| ErrorKind::ParseError(k))),
        );

        // fold the ast into the environment
        for ast in vast {
            self.assemble_ast(ast.kind).unwrap_or_else(|err| {
                errors.push(Span {
                    src_span: ast.src_span,
                    kind: err,
                });
            })
        }

        // process line info
        for line in content.split('\n') {
            let start_address = match self.current_section {
                Section::Text => self.current_address,
                Section::Data => self.text_address,
                Section::Null => 0,
            };

            // Extend section .line to include the new line
            self.section_dot_line.extend(
                LineInfo {
                    content: line.to_string(),
                    line_number: self.line_number as u32,
                    start_address: match self.current_section {
                        Section::Text => start_address,
                        _ => 0,
                    },
                    end_address: match self.current_section {
                        Section::Text => self.current_address,
                        Section::Data => self.text_address,
                        _ => 0,
                    },
                }
                .to_bytes(),
            );

            self.line_number += 1;
        }

        dbg!(&errors);
        errors.is_empty()
    }

    pub fn macro_expand(&mut self, ident: &str, args: &[Ast]) -> Vec<Ast> {
        todo!("write this");
    }

    /// entry point for folding ast into the environment
    pub fn assemble_ast(&mut self, ast: AstKind) -> Result<(), ErrorKind> {
        match ast {
            // individual ast nodes that can be folded into environment
            AstKind::Label(s) => self.add_label(&s, self.current_address)?,
            AstKind::Include(s) => {
                let _ = self.assemble_file(self.current_dir.join(s).as_path());
            }
            AstKind::Asciiz(s) => self.assemble_asciiz(s),
            AstKind::Eqv(ident, value) => {
                let _ = self.equivalences.insert(ident, value);
            }
            AstKind::Section(section) => match section {
                Section::Text => self.switch_to_text_section(),
                Section::Data => self.switch_to_data_section(),
                _ => panic!("other sections not implemented"),
            },
            AstKind::Instruction(instr, args) => {
                self.assemble_instruction(&instr, args.into_iter().map(|ast| ast.kind).collect())?
            }
            Ast::MacroDefintion(ident, args, body) => {
                self.macro_definitions.insert((ident, args.len()), body);
            }
            Ast::MacroCall(ident, args) => {
                let vec_ast = self.macro_expand(&ident, &args);
                for ast in vec_ast {
                    self.assemble_ast(ast);
                }
            }
            // ast nodes that should be ohterwise consumed
<<<<<<< HEAD
            Ast::MacroArg(_) => panic!(),
            Ast::Immediate(_) => panic!(),
            Ast::Symbol(_) => panic!(),
            Ast::BaseAddress(_, _) => panic!(),
            Ast::Register(_) => panic!(),
        }
        Ok(())
    }
    pub fn get_symbol_offset(&mut self, ident: String) -> u32 {
=======
            AstKind::Immediate(_) => panic!(),
            AstKind::Symbol(_) => panic!(),
            AstKind::BaseAddress(_, _) => panic!(),
            AstKind::Register(_) => panic!(),
        }
        Ok(())
    }

    pub fn get_symbol_offset(&mut self, ident: String) -> Result<u32, ErrorKind> {
>>>>>>> 149449c3
        match self
            .symbol_table
            .iter()
            .position(|sym| sym.identifier == ident)
        {
            Some(idx) => return Ok((idx as u32) + 1),
            None => {
                self.add_label(&ident, 0)?;
                return Ok(self.symbol_table.len() as u32);
            }
        };
    }
}<|MERGE_RESOLUTION|>--- conflicted
+++ resolved
@@ -12,7 +12,7 @@
     instruction::instruction_set::INSTRUCTION_TABLE,
     parse::{
         lexer::{self, Lexer},
-        parse::{self, AstKind, Parser},
+        parse::{self, Ast, AstKind, Parser},
         span::Span,
     },
     structs::{LineInfo, Section, Symbol, Visibility},
@@ -59,6 +59,7 @@
     pub(crate) line_number: usize,
     pub(crate) line_prefix: String,
     pub(crate) most_recent_label: String,
+    file_contents: HashMap<PathBuf, String>,
     macro_definitions: HashMap<(String, usize), Vec<Ast>>,
 }
 
@@ -244,7 +245,6 @@
     /// returns false when there are errors
     pub fn assemble_file(&mut self, path: &Path) -> bool {
         let mut errors = Vec::new();
-
         let content = fs::read_to_string(&path).unwrap_or_else(|_e| {
             todo!("figure out what to do with unspanned erors in assembler");
             // report the io error
@@ -265,14 +265,8 @@
 
         //table of (macro name, num args) -> macro definitions
         // parsed lexed tokens into ast
-<<<<<<< HEAD
-        let mut parser = Parser::new(toks);
-        let (perrs, ast) = parser.parse();
-=======
         let mut parser = Parser::new(toks, &content);
         let (perrs, vast) = parser.parse();
-
->>>>>>> 149449c3
         // report parse erros
         errors.extend(
             perrs
@@ -357,7 +351,6 @@
                 }
             }
             // ast nodes that should be ohterwise consumed
-<<<<<<< HEAD
             Ast::MacroArg(_) => panic!(),
             Ast::Immediate(_) => panic!(),
             Ast::Symbol(_) => panic!(),
@@ -366,18 +359,8 @@
         }
         Ok(())
     }
-    pub fn get_symbol_offset(&mut self, ident: String) -> u32 {
-=======
-            AstKind::Immediate(_) => panic!(),
-            AstKind::Symbol(_) => panic!(),
-            AstKind::BaseAddress(_, _) => panic!(),
-            AstKind::Register(_) => panic!(),
-        }
-        Ok(())
-    }
 
     pub fn get_symbol_offset(&mut self, ident: String) -> Result<u32, ErrorKind> {
->>>>>>> 149449c3
         match self
             .symbol_table
             .iter()
