--- conflicted
+++ resolved
@@ -21,7 +21,6 @@
         &Vec<LineComponent>,
     ) -> Result<Vec<(&'static InstructionInformation, Vec<LineComponent>)>, String>;
 
-<<<<<<< HEAD
 // pub(crate) fn expand_bgt(environment: &mut Assembler, args: &Vec<LineComponent>) -> Result<Vec<(&'static InstructionInformation, Vec<LineComponent>)>, String> {
 //     if args.len() < 3 {
 //         return Err(format!(" - `li` expected 2 arguments, got {}", args.len()));
@@ -88,7 +87,10 @@
 //     ])
 // }
 
-pub(crate) fn expand_bnez(environment: &mut Assembler, args: &Vec<LineComponent>) -> Result<Vec<(&'static InstructionInformation, Vec<LineComponent>)>, String> {
+pub(crate) fn expand_bnez(
+    environment: &mut Assembler, 
+    args: &Vec<LineComponent>
+) -> Result<Vec<(&'static InstructionInformation, Vec<LineComponent>)>, String> {
     if args.len() < 2 {
         return Err(format!(" - `bnez` expected 2 arguments, got {}", args.len()));
     }
@@ -113,13 +115,10 @@
 }
 
 
-pub(crate) fn expand_li(environment: &mut Assembler, args: &Vec<LineComponent>) -> Result<Vec<(&'static InstructionInformation, Vec<LineComponent>)>, String> {
-=======
 pub(crate) fn expand_li(
     _environment: &mut Assembler,
     args: &Vec<LineComponent>,
 ) -> Result<Vec<(&'static InstructionInformation, Vec<LineComponent>)>, String> {
->>>>>>> 65fd539c
     if args.len() < 2 {
         return Err(format!(" - `li` expected 2 arguments, got {}", args.len()));
     }
